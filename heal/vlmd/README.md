--- conflicted
+++ resolved
@@ -90,12 +90,11 @@
 To add code for a new dictionary file type:
 
 * Create a new schema for the data type or validate against the existing json schema
-<<<<<<< HEAD
-* Create a new validator module for the new file type
-* Call the new validator module from the `validator.py` module
-* Create a new extractor module for the new file type
+* If possible create a new validator module for the new file type
+* Call the new validator module from the `validate.py` module
+* Create a new extractor module for the new file type, possibly using `pandas`
 * Call the new extractor module from the `conversion.py` module
-* Add new file writing utilities if needed
+* Add new file writing utilities if saving converted dictionaries in the new format
 * Create unit tests as needed for new code
 
 
@@ -116,12 +115,4 @@
 The following would extract a json format VLMD file from a csv format input file and
 write a json file in the directory `output`:
 
-`heal vlmd extract --input_file "vlmd_for_extraction.csv" --output_dir "./output"`
-=======
-* If possible create a new validator module for the new file type
-* Call the new validator module from the `validate.py` module
-* Create a new extractor module for the new file type, possibly using `pandas`
-* Call the new extractor module from the `conversion.py` module
-* Add new file writing utilities if saving converted dictionaries in the new format
-* Create unit tests as needed for new code
->>>>>>> 7dd2ca99
+`heal vlmd extract --input_file "vlmd_for_extraction.csv" --output_dir "./output"`