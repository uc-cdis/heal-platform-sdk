--- conflicted
+++ resolved
@@ -1,11 +1,6 @@
 [tool.poetry]
-<<<<<<< HEAD
-name = "heal"
+name = "heal-sdk"
 version = "1.0.1"
-=======
-name = "heal-sdk"
-version = "1.0.0"
->>>>>>> 0b2287d3
 description = "HEAL Platform SDK"
 authors = ["Center for Translational Data Science at the University of Chicago <support@gen3.org>"]
 license = "Apache-2.0"
